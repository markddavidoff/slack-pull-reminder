--- conflicted
+++ resolved
@@ -14,13 +14,8 @@
     py_modules=['slack_pull_reminder'],
     license='MIT',
     install_requires=[
-<<<<<<< HEAD
-        'requests==2.19.1',
+        'requests==2.21.0',
         'github3.py==1.2.0'
-=======
-        'requests==2.21.0',
-        'github3.py==1.0.0a4'
->>>>>>> bfd06a1d
     ],
     entry_points='''
         [console_scripts]
